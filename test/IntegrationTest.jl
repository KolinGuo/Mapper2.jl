<<<<<<< HEAD
@testset "Testing Example 1" begin
    using Example1
=======
@testset "Testing Whole Flow" begin
    using Example

>>>>>>> 3e28db42
    local m
    makemap     = true 
    placement   = true
    routing     = true
    # Try making a map
    try
        m = make_map()
    catch
        makemap = false
    end
    @test makemap

    # Try placement
    try
        m = place(m, move_attempts = 5000)
    catch
        placement = false
    end
    @test placement

    # Try routing
    try
        m = route(m)
    catch
        routing = false
    end
    @test routing

    # Get statistics from the map
    MapperCore.report_routing_stats(m)

    expected_links = 12
    hist = MapperCore.global_link_histogram(m)
    # Get the number of global links from this
    found_links = 0
    for (k,v) in hist
        found_links += k*v
    end
    @test found_links == expected_links 
end<|MERGE_RESOLUTION|>--- conflicted
+++ resolved
@@ -1,11 +1,6 @@
-<<<<<<< HEAD
 @testset "Testing Example 1" begin
     using Example1
-=======
-@testset "Testing Whole Flow" begin
-    using Example
 
->>>>>>> 3e28db42
     local m
     makemap     = true 
     placement   = true
